--- conflicted
+++ resolved
@@ -18,27 +18,17 @@
 # See more keys and their definitions at https://doc.rust-lang.org/cargo/reference/manifest.html
 
 [dependencies]
-<<<<<<< HEAD
-bevy = { version = "0.14.0-rc.2", default-features = false }
+bevy = { version = "0.14.0-rc.4", default-features = false }
 bevy_time_runner = { git = "https://github.com/Multirious/bevy_time_runner" , branch = "bevy-0.14.0-rc.2", default-features = false, features = ["bevy_app", "bevy_reflect"] }
+serde = { version = "1", optional = true, features = ["derive"] }
+# waiting for 0.14:
+# bevy_eventlistener = { version = "0.7.0", optional = true }
 # bevy_lookup_curve = { version = "0.2.1", optional = true }
 
 [dev-dependencies]
 # bevy-inspector-egui = "0.23"
 # bevy_eventlistener = { version = "0.7.0" }
 bevy = { version = "0.14.0-rc.2", default-features = false, features = [ "bevy_asset", "bevy_render", "bevy_sprite", "tonemapping_luts", "png" ] }
-=======
-bevy = { version = "0.13.0", default-features = false }
-bevy_time_runner = { version = "0.1.4", default-features = false, features = ["bevy_app", "bevy_reflect"] }
-bevy_lookup_curve = { version = "0.2.1", optional = true }
-bevy_eventlistener = { version = "0.7.0", optional = true }
-serde = { version = "1", optional = true, features = ["derive"] }
-
-[dev-dependencies]
-bevy-inspector-egui = "0.23"
-bevy_eventlistener = { version = "0.7.0" }
-bevy = { version = "0.13.0", default-features = false, features = ["bevy_asset", "bevy_render", "bevy_sprite", "tonemapping_luts", "png"] }
->>>>>>> 5eee9104
 rand = "0.8.5"
 
 [build-dependencies]
@@ -46,18 +36,11 @@
 
 [features]
 default = [
-<<<<<<< HEAD
-  "bevy_asset",
-  "bevy_render",
-  "bevy_sprite",
-  # "bevy_eventlistener"
-=======
     "bevy_asset",
     "bevy_render",
     "bevy_sprite",
-    "bevy_eventlistener",
+    # "bevy_eventlistener",
     "bevy_ui",
->>>>>>> 5eee9104
 ]
 
 # Adds tweening systems for asset
@@ -68,18 +51,13 @@
 bevy_sprite = ["bevy/bevy_sprite", "bevy_render"]
 # Adds some built-in interpolators related to ui
 bevy_ui = ["bevy/bevy_ui"]
-# Add entity-targeted events with bevy_eventlistener
-<<<<<<< HEAD
-# bevy_eventlistener = [ "bevy_time_runner/bevy_eventlistener" ]
-# Supports for `bevy_lookup_curve` (https://github.com/villor/bevy_lookup_curve)
-# bevy_lookup_curve = [ "dep:bevy_lookup_curve" ]
-=======
-bevy_eventlistener = ["dep:bevy_eventlistener", "bevy_time_runner/bevy_eventlistener"]
-# Supports for `bevy_lookup_curve` (https://github.com/villor/bevy_lookup_curve)
-bevy_lookup_curve = ["dep:bevy_lookup_curve"]
+# waiting for 0.14:
+# # Add entity-targeted events with bevy_eventlistener
+# bevy_eventlistener = ["dep:bevy_eventlistener", "bevy_time_runner/bevy_eventlistener"]
+# # Supports for `bevy_lookup_curve` (https://github.com/villor/bevy_lookup_curve)
+# bevy_lookup_curve = ["dep:bevy_lookup_curve"]
 # Derive Serialize and Deserialize for some types
 serde = ["dep:serde"]
->>>>>>> 5eee9104
 
 [package.metadata.docs.rs]
 all-features = true
